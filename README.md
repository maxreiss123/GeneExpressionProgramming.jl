--- conflicted
+++ resolved
@@ -190,16 +190,13 @@
 ```
 
 # Todo 
-- [ ] Documentation
+- [x] Documentation - first draft
 - [x] Naming conventions!
 - [x] Improve usability for user interaction
 - [ ] staggered exploration
 - [x] nice print flux
 - [ ] constant node needs to be fixed
 - [ ] Clean Package Structure
-<<<<<<< HEAD
 - [ ] considering Tullio.jl for faster tensor ops
-=======
 - [ ] LLM-interface
-- [ ] Python-interface
->>>>>>> 9e4a9e39
+- [ ] Python-interface