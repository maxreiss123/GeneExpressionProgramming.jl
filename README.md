# GeneExpressionProgramming for symbolic regression
The repository contains an implementation of the Gene Expression Programming [1], whereby the internal representation of the equation is fully tokenized as a vector of integers. This representation allows a lower memory footprint, leading to faster processing of the application of the genetic operators. Moreover, the implementation also contains a mechanism for semantic backpropagation, ensuring dimensional homogeneity for physical units [2]. 

# How to use it?
- Install the package:
  ```julia
    using Pkg
    
    Pkg.add(url="https://github.com/maxreiss123/GeneExpressionProgramming.jl.git")

  ```

  ```julia
  # Min_example 
  using GeneExpressionProgramming
  using Random

  Random.seed!(1)

  #Define the iterations for the algorithm and the population size
  epochs = 1000
  population_size = 1000

  #Number of features which needs to be inserted
  number_features = 2

  x_data = randn(Float64, 100, number_features)
  y_data = @. x_data[:,1] * x_data[:,1] + x_data[:,1] * x_data[:,2] - 2 * x_data[:,1] * x_data[:,2]

  #define the regressor
  regressor = GepRegressor(number_features)

  #perform the regression by entering epochs, population_size, the feature cols, the target col and the loss function
  fit!(regressor, epochs, population_size, x_data', y_data; loss_fun="mse")

  pred = regressor(x_data') # Can be utilized to perform the prediction for further data

  @show regressor.best_models_[1].compiled_function
  @show regressor.best_models_[1].fitness
  ```

# How to consider the physical dimensions mentioned within [2]? 
- Imagine you want to find $J$ explaining superconductivity as $J=-\rho \frac{q}{m} A$ (Fyneman III 21.20)
- $J$ marking the electric current, $q$ the electric charge, $\rho$ the charge density, $m$ the mass and $A$ the magnetic vector potential

 ```julia
  # Min_example 
  using GeneExpressionProgramming
  using Random

  Random.seed!(1)

  #Define the iterations for the algorithm and the population size
  epochs = 1000
  population_size = 1000


  #By loading the data we end up with 5 cols => 4 for the features and the last one for the target
  data = Matrix(CSV.read("paper/srsd/feynman-III.21.20\$0.01.txt", DataFrame))
  data = data[all.(x -> !any(isnan, x), eachrow(data)), :]
  num_cols = size(data, 2) #num_cols =5 


  # Perform a simple train test split
  x_train, y_train, x_test, y_test = train_test_split(data[:, 1:num_cols-1], data[:, num_cols]; consider=4)

  #define a target dimension - here ampere - (units inspired by openFoam) - https://doc.cfd.direct/openfoam/user-guide-v6/basic-file-format
  target_dim = Float16[0, -2, 0, 0, 0, 1, 0] # Aiming for electric conductivity (Ampere/m^2)


  #define dims for the features
  #header of the reveals rho_c_0,q,A_vec,m -> internally mapt on x_1 ... x_n
  feature_dims = Dict{Symbol,Vector{Float16}}(
    :x1 => Float16[0, -3, 1, 0, 0, 1, 0],   #rho    m^(-3) * s * A 
    :x2 => Float16[0, 0, 1, 0, 0, 1, 0],    #q      s*A
    :x3 => Float16[1, 1, -2, 0, 0, -1, 0],  #A      kg*m*s^(-2)*A^(-1)
    :x4 => Float16[1, 0, 0, 0, 0, 0, 0],    #m      kg
  )


  #define the features, here the numbers of the first two cols - here we add the feature dims and a maximum of permutations per tree high - rounds, referring to the tree high
  regressor = GepRegressor(num_cols-1; considered_dimensions=feature_dims,max_permutations_lib=10000, rounds=7)

   #perform the regression by entering epochs, population_size, the feature cols, the target col and the loss function
  fit!(regressor, epochs, population_size, x_train', y_train; x_test=x_test', y_test=y_test, loss_fun="mse")

  pred = regressor(x_data')

  @show regressor.best_models_[1].compiled_function
  @show regressor.best_models_[1].fitness
  ```
- Remark: Template for rerunning the test from the paper is located in the paper directory
- Remark: the tutorial folder contains notebook, that can be run with google-colab, while showing a step-by-step introduction

# Supported `Engines' for Symbolic Evaluation
- DynamicExpressions.jl
- Flux.jl --> in development


# References
- [1] Ferreira, C. (2001). Gene Expression Programming: a New Adaptive Algorithm for Solving Problems. Complex Systems, 13.
- [2] Reissmann, M., Fang, Y., Ooi, A., & Sandberg, R. (2024). Constraining genetic symbolic regression via semantic backpropagation. arXiv. https://arxiv.org/abs/2409.07369

 # Acknowledgement
 - The Coefficient optimization is inspired by [https://github.com/MilesCranmer/SymbolicRegression.jl](https://github.com/MilesCranmer/SymbolicRegression.jl/blob/master/src/ConstantOptimization.jl)
 - We employ the insane fast [DynamicExpressions.jl](https://github.com/SymbolicML/DynamicExpressions.jl) for evaluating our expressions

# Todo 
- [ ] Documentation
- [x] Naming conventions!
- [x] Improve usability for user interaction
<<<<<<< HEAD
- [x] Next operations: Tail flip, Connection symbol flip, staggered exploration
- [ ] Mitigate exception handling in hot paths
=======
- [ ] Next operations: Tail flip, Connection symbol flip, wrapper class for easy usage, config class for predefinition, staggered exploration
- [ ] latest enhancements are provided in the branch 'feature/modular_error'
>>>>>>> 004a4487
- [ ] Flexible underlying engine to evaluate the expressions -> Currently DynamicExpressions.jl, Flux in the future for GPU support<|MERGE_RESOLUTION|>--- conflicted
+++ resolved
@@ -92,6 +92,62 @@
 - Remark: Template for rerunning the test from the paper is located in the paper directory
 - Remark: the tutorial folder contains notebook, that can be run with google-colab, while showing a step-by-step introduction
 
+
+# How can I approximate functions involving vectors or matricies?
+- To conduct a regression involving higher dimensional objects we swap the underlying evaluation from DynamicExpression.jl to Flux.jl
+- Hint: By involving such objects, the performance deteriorates significantly
+
+ ```julia
+using GeneExpressionProgramming
+using Random
+using Tensors
+
+Random.seed!(1)
+
+#Define the iterations for the algorithm and the population size
+epochs = 100
+population_size = 1000
+
+#Number of features which needs to be inserted
+number_features = 5
+
+#define the 
+regressor = GepTensorRegressor(number_features,
+    gene_count=2, #2 works quite reliable 
+    head_len=3) # 5 works quite reliable
+
+#create some testdata - testing simply on a few velocity vectors
+size_test = 1000
+u1 = [randn(Tensor{1,3}) for _ in 1:size_test]
+u2 = [randn(Tensor{1,3}) for _ in 1:size_test]
+u3 = [randn(Tensor{1,3}) for _ in 1:size_test]
+
+x1 = [2.0 for _ in 1:size_test]
+
+x2 = [0.0 for _ in 1:size_test]
+
+a = 0.5 * u1 .+ x2 .* u2 + 2* u3
+
+inputs = (x1,x2,u1,u2,u3)
+
+
+@inline function loss_new(elem, validate::Bool)
+    if isnan(mean(elem.fitness)) || validate
+        model = elem.compiled_function
+        a_pred = model(inputs)
+        !isfinite(norm(a_pred)) && return (typemax(Float64),)
+        size(a_pred) != size(a) && return (typemax(Float64),)
+        size(a_pred[1]) != size(a[1]) && return (typemax(Float64),)
+        
+        loss = norm(a_pred .- a)
+        return (loss,)
+    else
+        return (elem.fitness,)
+    end
+end
+fit!(regressor, epochs, population_size, loss_new)
+```
+
 # Supported `Engines' for Symbolic Evaluation
 - DynamicExpressions.jl
 - Flux.jl --> in development
@@ -109,11 +165,6 @@
 - [ ] Documentation
 - [x] Naming conventions!
 - [x] Improve usability for user interaction
-<<<<<<< HEAD
-- [x] Next operations: Tail flip, Connection symbol flip, staggered exploration
-- [ ] Mitigate exception handling in hot paths
-=======
 - [ ] Next operations: Tail flip, Connection symbol flip, wrapper class for easy usage, config class for predefinition, staggered exploration
-- [ ] latest enhancements are provided in the branch 'feature/modular_error'
->>>>>>> 004a4487
-- [ ] Flexible underlying engine to evaluate the expressions -> Currently DynamicExpressions.jl, Flux in the future for GPU support+- [ ] nice print flux
+- [ ] constant node needs to be fixed