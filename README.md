# VGeneExpressionProgramming for symbolic regression
The repository contains the implementation of the Gene Expression Programming[1] in conjunction with the semantic backpropagation approach developed in[2]. Here, the target is to reach dimensional homogeneity for physical dimensions through the cause of the exploration.


# How to use it?
<<<<<<< HEAD
  ```
    julia --project=.
    using Pkg
    Pkg.add(url="https://github.com/maxreiss123/GEP_SBP_.git")
=======
- Clone the repository and navigate to the folder:
  ```git clone https://github.com/maxreiss123/GEP_SBP_.git```

- Within the folder, install all the required packages:
  ```julia
    julia --project=.
    using Pgk
    Pkg.instantiate()
  ```

- Alternativly:
  ```julia
    julia --project=.
    using Pkg
    Pkg.add(path="https://github.com/maxreiss123/GEP_SBP_.git")
>>>>>>> f40690a5
  ```


- Run a test for various Feynman datasets located within 'test/srsd' (from the root folder):
<<<<<<< HEAD
  ```
   julia --project==. paper/ConstraintViaSBP.jl
=======
  ```julia
   julia --project==. test/paper_study.jl
>>>>>>> f40690a5
  ```

- Remark for your CSV file: Main_min_with_csv.jl in the test folder provides a step-by-step guide on how to initialize the GEP for your own problem
- Remark for your CSV file and utilizing dimensional homogeneity: Main_min_with_csv_and_units.jl in the test folder provides a step-by-step guide
- Remark: the tutorial folder contains notebook, that can be run with google-colab, while showing a step-by-step introduction


# References
- [1] Ferreira, C. (2001). Gene Expression Programming: a New Adaptive Algorithm for Solving Problems. Complex Systems, 13.
- [2] Reissmann, M., Fang, Y., Ooi, A., & Sandberg, R. (2024). Constraining genetic symbolic regression via semantic backpropagation. arXiv. https://arxiv.org/abs/2409.07369

 # Acknowledgement
 - The Coefficient optimization is inspired by [https://github.com/MilesCranmer/SymbolicRegression.jl](https://github.com/MilesCranmer/SymbolicRegression.jl/blob/master/src/ConstantOptimization.jl)
 - We employ the insane fast [DynamicExpressions.jl](https://github.com/SymbolicML/DynamicExpressions.jl) for evaluating our expressions

# Todo 
- [ ] Documentation
- [ ] Naming conventions!
- [ ] Re-write postprocessing
- [ ] Improve usability for user interaction
- [ ] Next operations: Tail flip, Connection symbol flip, wrapper class for easy usage, config class for predefinition, staggered exploration<|MERGE_RESOLUTION|>--- conflicted
+++ resolved
@@ -3,39 +3,16 @@
 
 
 # How to use it?
-<<<<<<< HEAD
-  ```
+
+  ```julia
     julia --project=.
     using Pkg
     Pkg.add(url="https://github.com/maxreiss123/GEP_SBP_.git")
-=======
-- Clone the repository and navigate to the folder:
-  ```git clone https://github.com/maxreiss123/GEP_SBP_.git```
-
-- Within the folder, install all the required packages:
-  ```julia
-    julia --project=.
-    using Pgk
-    Pkg.instantiate()
-  ```
-
-- Alternativly:
-  ```julia
-    julia --project=.
-    using Pkg
-    Pkg.add(path="https://github.com/maxreiss123/GEP_SBP_.git")
->>>>>>> f40690a5
-  ```
 
 
 - Run a test for various Feynman datasets located within 'test/srsd' (from the root folder):
-<<<<<<< HEAD
-  ```
+  ```julia
    julia --project==. paper/ConstraintViaSBP.jl
-=======
-  ```julia
-   julia --project==. test/paper_study.jl
->>>>>>> f40690a5
   ```
 
 - Remark for your CSV file: Main_min_with_csv.jl in the test folder provides a step-by-step guide on how to initialize the GEP for your own problem
